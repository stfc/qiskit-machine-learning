# This code is part of a Qiskit project.
#
# (C) Copyright IBM 2022, 2024.
#
# This code is licensed under the Apache License, Version 2.0. You may
# obtain a copy of this license in the LICENSE.txt file in the root directory
# of this source tree or at http://www.apache.org/licenses/LICENSE-2.0.
#
# Any modifications or derivative works of this code must retain this
# copyright notice, and modified files need to carry a notice indicating
# that they have been altered from the originals.

"""A Neural Network implementation based on the Sampler primitive."""

from __future__ import annotations
import logging
from numbers import Integral
from typing import Callable, cast, Iterable, Sequence
import numpy as np

from qiskit.primitives import BaseSamplerV1
from qiskit.primitives.base import BaseSamplerV2

from qiskit.circuit import Parameter, QuantumCircuit
from qiskit.primitives import BaseSampler, SamplerResult, Sampler
from qiskit.result import QuasiDistribution
from qiskit.transpiler.passmanager import BasePassManager

import qiskit_machine_learning.optionals as _optionals

from ..gradients import (
    BaseSamplerGradient,
    ParamShiftSamplerGradient,
    SamplerGradientResult,
)
from ..circuit.library import QNNCircuit
from ..exceptions import QiskitMachineLearningError
from ..utils.deprecation import issue_deprecation_msg
from .neural_network import NeuralNetwork


if _optionals.HAS_SPARSE:
    # pylint: disable=import-error
    from sparse import SparseArray
else:

    class SparseArray:  # type: ignore
        """Empty SparseArray class
        Replacement if sparse.SparseArray is not present.
        """

        pass


logger = logging.getLogger(__name__)


class SamplerQNN(NeuralNetwork):
    """A neural network implementation based on the Sampler primitive.

    The ``SamplerQNN`` is a neural network that takes in a parametrized quantum circuit
    with designated parameters for input data and/or weights and translates the quasi-probabilities
    estimated by the :class:`~qiskit.primitives.Sampler` primitive into predicted classes. Quite
    often, a combined quantum circuit is used. Such a circuit is built from two circuits:
    a feature map, it provides input parameters for the network, and an ansatz (weight parameters).
    In this case a :class:`~qiskit_machine_learning.circuit.library.QNNCircuit` can be passed as
    circuit to simplify the composition of a feature map and ansatz.
    If a :class:`~qiskit_machine_learning.circuit.library.QNNCircuit` is passed as circuit, the
    input and weight parameters do not have to be provided, because these two properties are taken
    from the :class:`~qiskit_machine_learning.circuit.library.QNNCircuit`.

    The output can be set up in different formats, and an optional post-processing step
    can be used to interpret the sampler's output in a particular context (e.g. mapping the
    resulting bitstring to match the number of classes).

    In this example the network maps the output of the quantum circuit to two classes via a custom
    `interpret` function:

    .. code-block::

        from qiskit import QuantumCircuit
        from qiskit.circuit.library import ZZFeatureMap, RealAmplitudes
        from qiskit_machine_learning.circuit.library import QNNCircuit

        from qiskit_machine_learning.neural_networks import SamplerQNN

        num_qubits = 2

        def parity(x):
            return f"{bin(x)}".count("1") % 2

        # Using the QNNCircuit:
        # Create a parameterized 2 qubit circuit composed of the default ZZFeatureMap feature map
        # and RealAmplitudes ansatz.
        qnn_qc = QNNCircuit(num_qubits)

        qnn = SamplerQNN(
            circuit=qnn_qc,
            interpret=parity,
            output_shape=2
        )

        qnn.forward(input_data=[1, 2], weights=[1, 2, 3, 4, 5, 6, 7, 8])

        # Explicitly specifying the ansatz and feature map:
        feature_map = ZZFeatureMap(feature_dimension=num_qubits)
        ansatz = RealAmplitudes(num_qubits=num_qubits)

        qc = QuantumCircuit(num_qubits)
        qc.compose(feature_map, inplace=True)
        qc.compose(ansatz, inplace=True)

        qnn = SamplerQNN(
            circuit=qc,
            input_params=feature_map.parameters,
            weight_params=ansatz.parameters,
            interpret=parity,
            output_shape=2
        )

        qnn.forward(input_data=[1, 2], weights=[1, 2, 3, 4, 5, 6, 7, 8])

    The following attributes can be set via the constructor but can also be read and
    updated once the SamplerQNN object has been constructed.

    Attributes:

        sampler (BaseSampler): The sampler primitive used to compute the neural network's results.
        gradient (BaseSamplerGradient): A sampler gradient to be used for the backward pass.
    """

    def __init__(
        self,
        *,
        circuit: QuantumCircuit,
        sampler: BaseSampler | None = None,
        input_params: Sequence[Parameter] | None = None,
        weight_params: Sequence[Parameter] | None = None,
        sparse: bool = False,
        interpret: Callable[[int], int | tuple[int, ...]] | None = None,
        output_shape: int | tuple[int, ...] | None = None,
        gradient: BaseSamplerGradient | None = None,
        input_gradients: bool = False,
        pass_manager: BasePassManager | None = None,
    ):
<<<<<<< HEAD
        """
        Args: sampler: The sampler primitive used to compute the neural network's results. If
        ``None`` is given, a default instance of the reference sampler defined by
        :class:`~qiskit.primitives.Sampler` will be used. circuit: The parametrized quantum
        circuit that generates the samples of this network. If a
        :class:`~qiskit_machine_learning.circuit.library.QNNCircuit` is passed,
        the `input_params` and `weight_params` do not have to be provided, because these two
        properties are taken from the :class:`~qiskit_machine_learning.circuit.library.QNNCircuit
        `. input_params: The parameters of the circuit corresponding to the input. If a
        :class:`~qiskit_machine_learning.circuit.library.QNNCircuit` is provided the
        `input_params` value here is ignored. Instead, the value is taken from the
        :class:`~qiskit_machine_learning.circuit.library.QNNCircuit` input_parameters.
        weight_params: The parameters of the circuit corresponding to the trainable weights. If a
        :class:`~qiskit_machine_learning.circuit.library.QNNCircuit` is provided the
        `weight_params` value here is ignored. Instead, the value is taken from the
        :class:`~qiskit_machine_learning.circuit.library.QNNCircuit` weight_parameters. sparse:
        Returns whether the output is sparse or not. interpret: A callable that maps the measured
        integer to another unsigned integer or tuple of unsigned integers. These are used as new
        indices for the (potentially sparse) output array. If no interpret function is passed,
        then an identity function will be used by this neural network. output_shape: The output
        shape of the custom interpretation. For SamplerV1, it is ignored if no custom interpret
        method is provided where the shape is taken to be ``2^circuit.num_qubits``. gradient: An
        optional sampler gradient to be used for the backward pass. If ``None`` is given,
        a default instance of
        :class:`~qiskit_machine_learning.gradients.ParamShiftSamplerGradient` will be used.
        input_gradients: Determines whether to compute gradients with respect to input data. Note
        that this parameter is ``False`` by default, and must be explicitly set to ``True`` for a
        proper gradient computation when using
        :class:`~qiskit_machine_learning.connectors.TorchConnector`.
        pass_manager: The pass manager to transpile the circuits, if necessary.
        Defaults to ``None``, as some primitives do not need transpiled circuits.
        Raises:
        QiskitMachineLearningError: Invalid parameter values.
=======
        r"""
        Args:
            circuit: The parametrized quantum
                circuit that generates the samples of this network. If a
                :class:`~qiskit_machine_learning.circuit.library.QNNCircuit` is passed,
                the `input_params` and `weight_params` do not have to be provided, because these two
                properties are taken from the
                :class:`~qiskit_machine_learning.circuit.library.QNNCircuit`.
            sampler: The sampler primitive used to compute the neural network's results. If
                ``None`` is given, a default instance of the reference sampler defined by
                :class:`~qiskit.primitives.Sampler` will be used.

                .. warning::

                    The assignment ``sampler=None`` defaults to using
                    :class:`~qiskit.primitives.Sampler`, which points to a deprecated Sampler V1
                    (as of Qiskit 1.2). ``SamplerQNN`` will adopt Sampler V2 as default no later than
                    Qiskit Machine Learning 0.9.

            input_params: The parameters of the circuit corresponding to the input. If a
                :class:`~qiskit_machine_learning.circuit.library.QNNCircuit` is provided the
                `input_params` value here is ignored. Instead, the value is taken from the
                :class:`~qiskit_machine_learning.circuit.library.QNNCircuit` input_parameters.
            weight_params: The parameters of the circuit corresponding to the trainable weights. If a
                :class:`~qiskit_machine_learning.circuit.library.QNNCircuit` is provided the
                `weight_params` value here is ignored. Instead, the value is taken from the
                :class:`~qiskit_machine_learning.circuit.library.QNNCircuit` ``weight_parameters``.
            sparse: Returns whether the output is sparse or not.
            interpret: A callable that maps the measured integer to another unsigned integer or tuple
                of unsigned integers. These are used as new indices for the (potentially sparse)
                output array. If no interpret function is passed, then an identity function will be
                used by this neural network.
            output_shape: The output shape of the custom interpretation. For SamplerV1, it is ignored
                if no custom interpret method is provided where the shape is taken to be
                ``2^circuit.num_qubits``.
            gradient: An optional sampler gradient to be used for the backward pass. If ``None`` is
                given, a default instance of
                :class:`~qiskit_machine_learning.gradients.ParamShiftSamplerGradient` will be used.
            input_gradients: Determines whether to compute gradients with respect to input data. Note
                that this parameter is ``False`` by default, and must be explicitly set to ``True``
                for a proper gradient computation when using
                :class:`~qiskit_machine_learning.connectors.TorchConnector`.
            pass_manager: The pass manager to transpile the circuits, if necessary.
                Defaults to ``None``, as some primitives do not need transpiled circuits.
        Raises:
            QiskitMachineLearningError: Invalid parameter values.
>>>>>>> 94ccb0a7
        """
        # set primitive, provide default
        if sampler is None:
            sampler = Sampler()

        if isinstance(sampler, BaseSamplerV1):
            issue_deprecation_msg(
                msg="V1 Primitives are deprecated",
                version="0.8.0",
                remedy="Use V2 primitives for continued compatibility and support.",
                period="4 months",
            )
        self.sampler = sampler
        if hasattr(circuit.layout, "_input_qubit_count"):
            self.num_virtual_qubits = circuit.layout._input_qubit_count
        else:
            if pass_manager is None:
                self.num_virtual_qubits = circuit.num_qubits
            else:
                circuit = pass_manager.run(circuit)
                self.num_virtual_qubits = circuit.layout._input_qubit_count

        self._org_circuit = circuit

        if isinstance(circuit, QNNCircuit):
            self._input_params = list(circuit.input_parameters)
            self._weight_params = list(circuit.weight_parameters)
        else:
            self._input_params = list(input_params) if input_params is not None else []
            self._weight_params = list(weight_params) if weight_params is not None else []

        if sparse:
            _optionals.HAS_SPARSE.require_now("DOK")

        self.set_interpret(interpret, output_shape)
        # set gradient
        if gradient is None:
            if isinstance(sampler, BaseSamplerV1):
                gradient = ParamShiftSamplerGradient(sampler=self.sampler)
            else:
<<<<<<< HEAD
                logger.warning(
                    "No gradient function provided, creating a gradient function."
                    " If your Sampler requires transpilation, please provide a pass manager."
                )
=======
                if pass_manager is None:
                    logger.warning(
                        "No gradient function provided, creating a gradient function."
                        " If your Sampler requires transpilation, please provide a pass manager."
                    )
>>>>>>> 94ccb0a7
                gradient = ParamShiftSamplerGradient(
                    sampler=self.sampler, pass_manager=pass_manager
                )
        self.gradient = gradient

        self._input_gradients = input_gradients

        super().__init__(
            num_inputs=len(self._input_params),
            num_weights=len(self._weight_params),
            sparse=sparse,
            output_shape=self._output_shape,
            input_gradients=self._input_gradients,
        )

        if len(circuit.clbits) == 0:
            circuit = circuit.copy()
            circuit.measure_all()
        self._circuit = self._reparameterize_circuit(circuit, input_params, weight_params)

    @property
    def circuit(self) -> QuantumCircuit:
        """Returns the underlying quantum circuit."""
        return self._org_circuit

    @property
    def input_params(self) -> Sequence[Parameter]:
        """Returns the list of input parameters."""
        return self._input_params

    @property
    def weight_params(self) -> Sequence[Parameter]:
        """Returns the list of trainable weights parameters."""
        return self._weight_params

    @property
    def interpret(self) -> Callable[[int], int | tuple[int, ...]] | None:
        """Returns interpret function to be used by the neural network. If it is not set in
        the constructor or can not be implicitly derived, then ``None`` is returned."""
        return self._interpret

    def set_interpret(
        self,
        interpret: Callable[[int], int | tuple[int, ...]] | None = None,
        output_shape: int | tuple[int, ...] | None = None,
    ) -> None:
        """Change 'interpret' and corresponding 'output_shape'.

        Args:
            interpret: A callable that maps the measured integer to another unsigned integer or
                tuple of unsigned integers. See constructor for more details.
            output_shape: The output shape of the custom interpretation. It is ignored if no custom
                interpret method is provided where the shape is taken to be
                ``2^circuit.num_qubits``.
        """

        # derive target values to be used in computations
        self._output_shape = self._compute_output_shape(interpret, output_shape)
        self._interpret = interpret if interpret is not None else lambda x: x

    def _compute_output_shape(
        self,
        interpret: Callable[[int], int | tuple[int, ...]] | None = None,
        output_shape: int | tuple[int, ...] | None = None,
    ) -> tuple[int, ...]:
        """Validate and compute the output shape.
        Raises:
            QiskitMachineLearningError: If no output shape is given.
            QiskitMachineLearningError: If an invalid ``sampler``provided.
        """

        # this definition is required by mypy
        output_shape_: tuple[int, ...] = (-1,)

        if interpret is not None:
            if output_shape is None:
                raise QiskitMachineLearningError(
                    "No output shape given; it's required when using custom interpret!"
                )
            if isinstance(output_shape, Integral):
                output_shape = int(output_shape)
                output_shape_ = (output_shape,)
            else:
                output_shape_ = output_shape  # type: ignore
        else:
            if output_shape is not None:
                # Warn user that output_shape parameter will be ignored
                logger.warning(
                    "No interpret function given, output_shape will be automatically "
                    "determined as 2^num_virtual_qubits."
                )
            output_shape_ = (2**self.num_virtual_qubits,)
        return output_shape_

    def _postprocess(self, num_samples: int, result: SamplerResult) -> np.ndarray | SparseArray:
        """
        Post-processing during forward pass of the network.
        """

        if self._sparse:
            # pylint: disable=import-error
            from sparse import DOK

            prob = DOK((num_samples, *self._output_shape))
        else:
            prob = np.zeros((num_samples, *self._output_shape))

        for i in range(num_samples):
            if isinstance(self.sampler, BaseSamplerV1):
                counts = result.quasi_dists[i]

            elif isinstance(self.sampler, BaseSamplerV2):
                if hasattr(result[i].data, "meas"):
                    bitstring_counts = result[i].data.meas.get_counts()
                else:
                    # Fallback to 'c' if 'meas' is not available.
                    bitstring_counts = result[i].data.c.get_counts()
                # Normalize the counts to probabilities
                total_shots = sum(bitstring_counts.values())
                probabilities = {k: v / total_shots for k, v in bitstring_counts.items()}

                # Convert to quasi-probabilities
                counts = QuasiDistribution(probabilities)
                counts = {k: v for k, v in counts.items() if int(k) < 2**self.num_virtual_qubits}
            else:
                raise QiskitMachineLearningError(
                    "The accepted estimators are BaseSamplerV1 (deprecated) and BaseSamplerV2; "
                    + f"got {type(self.sampler)} instead."
                )
            # evaluate probabilities
            for b, v in counts.items():
                key = self._interpret(b)
                if isinstance(key, Integral):
                    key = (cast(int, key),)
                key = (i, *key)  # type: ignore
                prob[key] += v

        if self._sparse:
            return prob.to_coo()
        else:
            return prob

    def _postprocess_gradient(
        self, num_samples: int, results: SamplerGradientResult
    ) -> tuple[np.ndarray | SparseArray | None, np.ndarray | SparseArray]:
        """
        Post-processing during backward pass of the network.
        """

        if self._sparse:
            # pylint: disable=import-error
            from sparse import DOK

            input_grad = (
                DOK((num_samples, *self._output_shape, self._num_inputs))
                if self._input_gradients
                else None
            )
            weights_grad = DOK((num_samples, *self._output_shape, self._num_weights))
        else:
            input_grad = (
                np.zeros((num_samples, *self._output_shape, self._num_inputs))
                if self._input_gradients
                else None
            )
            weights_grad = np.zeros((num_samples, *self._output_shape, self._num_weights))

        if self._input_gradients:
            num_grad_vars = self._num_inputs + self._num_weights
        else:
            num_grad_vars = self._num_weights

        for sample in range(num_samples):
            for i in range(num_grad_vars):
                grad = results.gradients[sample][i]
                for k, val in grad.items():
                    # get index for input or weights gradients
                    if self._input_gradients:
                        grad_index = i if i < self._num_inputs else i - self._num_inputs
                    else:
                        grad_index = i

                    # interpret integer and construct key
                    key = self._interpret(k)
                    if isinstance(key, Integral):
                        key = (sample, int(key), grad_index)
                    else:
                        # if key is an array-type, cast to hashable tuple
                        key = tuple(cast(Iterable[int], key))
                        key = (sample, *key, grad_index)

                    # store value for inputs or weights gradients
                    if self._input_gradients:
                        # we compute input gradients first
                        if i < self._num_inputs:
                            input_grad[key] += val
                        else:
                            weights_grad[key] += val
                    else:
                        weights_grad[key] += val

        if self._sparse:
            if self._input_gradients:
                input_grad = input_grad.to_coo()  # pylint: disable=no-member
            weights_grad = weights_grad.to_coo()

        return input_grad, weights_grad

    def _forward(
        self,
        input_data: np.ndarray | None,
        weights: np.ndarray | None,
    ) -> np.ndarray | SparseArray | None:
        """
        Forward pass of the network.
        """
        parameter_values, num_samples = self._preprocess_forward(input_data, weights)

        if isinstance(self.sampler, BaseSamplerV1):
            job = self.sampler.run([self._circuit] * num_samples, parameter_values)
        elif isinstance(self.sampler, BaseSamplerV2):
            job = self.sampler.run(
                [(self._circuit, parameter_values[i]) for i in range(num_samples)]
            )
        else:
            raise QiskitMachineLearningError(
                "The accepted estimators are BaseSamplerV1 (deprecated) and BaseSamplerV2; "
                + f"got {type(self.sampler)} instead."
            )
        try:
            results = job.result()
        except Exception as exc:
            raise QiskitMachineLearningError(f"Sampler job failed: {exc}") from exc
        result = self._postprocess(num_samples, results)
        return result

    def _backward(
        self,
        input_data: np.ndarray | None,
        weights: np.ndarray | None,
    ) -> tuple[np.ndarray | SparseArray | None, np.ndarray | SparseArray | None]:
        """Backward pass of the network."""
        # prepare parameters in the required format
        parameter_values, num_samples = self._preprocess_forward(input_data, weights)

        input_grad, weights_grad = None, None

        if np.prod(parameter_values.shape) > 0:
            circuits = [self._circuit] * num_samples
            job = None
            if self._input_gradients:
                job = self.gradient.run(circuits, parameter_values)  # type: ignore[arg-type]
            elif len(parameter_values[0]) > self._num_inputs:
                params = [self._circuit.parameters[self._num_inputs :]] * num_samples
                job = self.gradient.run(
                    circuits, parameter_values, parameters=params  # type: ignore[arg-type]
                )

            if job is not None:
                try:
                    results = job.result()
                except Exception as exc:
                    raise QiskitMachineLearningError(f"Sampler job failed: {exc}") from exc

                input_grad, weights_grad = self._postprocess_gradient(num_samples, results)

        return input_grad, weights_grad<|MERGE_RESOLUTION|>--- conflicted
+++ resolved
@@ -143,41 +143,6 @@
         input_gradients: bool = False,
         pass_manager: BasePassManager | None = None,
     ):
-<<<<<<< HEAD
-        """
-        Args: sampler: The sampler primitive used to compute the neural network's results. If
-        ``None`` is given, a default instance of the reference sampler defined by
-        :class:`~qiskit.primitives.Sampler` will be used. circuit: The parametrized quantum
-        circuit that generates the samples of this network. If a
-        :class:`~qiskit_machine_learning.circuit.library.QNNCircuit` is passed,
-        the `input_params` and `weight_params` do not have to be provided, because these two
-        properties are taken from the :class:`~qiskit_machine_learning.circuit.library.QNNCircuit
-        `. input_params: The parameters of the circuit corresponding to the input. If a
-        :class:`~qiskit_machine_learning.circuit.library.QNNCircuit` is provided the
-        `input_params` value here is ignored. Instead, the value is taken from the
-        :class:`~qiskit_machine_learning.circuit.library.QNNCircuit` input_parameters.
-        weight_params: The parameters of the circuit corresponding to the trainable weights. If a
-        :class:`~qiskit_machine_learning.circuit.library.QNNCircuit` is provided the
-        `weight_params` value here is ignored. Instead, the value is taken from the
-        :class:`~qiskit_machine_learning.circuit.library.QNNCircuit` weight_parameters. sparse:
-        Returns whether the output is sparse or not. interpret: A callable that maps the measured
-        integer to another unsigned integer or tuple of unsigned integers. These are used as new
-        indices for the (potentially sparse) output array. If no interpret function is passed,
-        then an identity function will be used by this neural network. output_shape: The output
-        shape of the custom interpretation. For SamplerV1, it is ignored if no custom interpret
-        method is provided where the shape is taken to be ``2^circuit.num_qubits``. gradient: An
-        optional sampler gradient to be used for the backward pass. If ``None`` is given,
-        a default instance of
-        :class:`~qiskit_machine_learning.gradients.ParamShiftSamplerGradient` will be used.
-        input_gradients: Determines whether to compute gradients with respect to input data. Note
-        that this parameter is ``False`` by default, and must be explicitly set to ``True`` for a
-        proper gradient computation when using
-        :class:`~qiskit_machine_learning.connectors.TorchConnector`.
-        pass_manager: The pass manager to transpile the circuits, if necessary.
-        Defaults to ``None``, as some primitives do not need transpiled circuits.
-        Raises:
-        QiskitMachineLearningError: Invalid parameter values.
-=======
         r"""
         Args:
             circuit: The parametrized quantum
@@ -224,7 +189,6 @@
                 Defaults to ``None``, as some primitives do not need transpiled circuits.
         Raises:
             QiskitMachineLearningError: Invalid parameter values.
->>>>>>> 94ccb0a7
         """
         # set primitive, provide default
         if sampler is None:
@@ -265,18 +229,11 @@
             if isinstance(sampler, BaseSamplerV1):
                 gradient = ParamShiftSamplerGradient(sampler=self.sampler)
             else:
-<<<<<<< HEAD
-                logger.warning(
-                    "No gradient function provided, creating a gradient function."
-                    " If your Sampler requires transpilation, please provide a pass manager."
-                )
-=======
                 if pass_manager is None:
                     logger.warning(
                         "No gradient function provided, creating a gradient function."
                         " If your Sampler requires transpilation, please provide a pass manager."
                     )
->>>>>>> 94ccb0a7
                 gradient = ParamShiftSamplerGradient(
                     sampler=self.sampler, pass_manager=pass_manager
                 )
