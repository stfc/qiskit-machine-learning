--- conflicted
+++ resolved
@@ -66,11 +66,7 @@
         "Programming Language :: Python :: 3.11",
         "Programming Language :: Python :: 3.12",
         "Programming Language :: Python :: 3.13",
-<<<<<<< HEAD
-        "Topic :: Scientific/Engineering"
-=======
         "Topic :: Scientific/Engineering",
->>>>>>> c78e3677
     ],
     keywords="qiskit sdk quantum machine learning ml",
     packages=setuptools.find_packages(
